import jax.numpy as jnp
import numpy as np
import itertools
from math import comb as ccomb


def _combinations(n, k, order):
    for c in itertools.combinations(range(n), k):
        # convert to list
        c = list(c)

        # deal with order
        if order:
            c = len(c)

        yield c


def combinations(n, minsize, maxsize=None, astype="iterator", order=False,
                 fill_value=-1):
    """Get combinations.

    Parameters
    ----------
    n : int
        Represents the total number of elements in the set
    minsize : int
        Minimum size of the multiplets
    maxsize : int | None
        Maximum size of the multiplets. If None, minsize is used.
    astype : {'jax', 'numpy', 'iterator'}
        Specify the output type. Use either 'jax' get the data as a jax
        array [default], 'numpy' for NumPy array or 'iterator'.
    order : bool, optional
        If True, return the order of each multiplet. Default is False.

    Returns
    -------
    combs : jnp.array
        An array of shape (n_combinations, k) representing all possible
        combinations of k elements.
    """
    # ________________________________ ITERATOR _______________________________
    if not isinstance(maxsize, int):
        maxsize = minsize
    assert maxsize >= minsize
    iterators = []
    for msize in range(minsize, maxsize + 1):
        iterators.append(_combinations(n, msize, order))
    iterators = itertools.chain(*tuple(iterators))

    if astype == 'iterator':
        return iterators

    # _________________________________ ARRAYS ________________________________
    if order:
        combs = np.asarray([c for c in iterators]).astype(int)
    else:
        # get the number of combinations
        n_mults = sum([ccomb(n, c) for c in range(minsize, maxsize + 1)])

        # prepare output
        combs = np.full((n_mults, maxsize), fill_value, dtype=int)

<<<<<<< HEAD
    if as_iterator:
        return _combinations(n, k)
    else:
        combs = [c for c in _combinations(n, k)]
        return jnp.asarray(combs) if as_jax else combs


if __name__ == "__main__":
    print(combinations(10, 5, as_iterator=False, order=True).shape)
=======
        # fill the array
        for n_c, c in enumerate(iterators):
            combs[n_c, 0:len(c)] = c

    # jax conversion (f required)
    if astype == 'jax':
        combs = jnp.asarray(combs)

    return combs


if __name__ == '__main__':
    print(combinations(10, minsize=2, maxsize=None, astype='jax', order=False))

>>>>>>> 5b70bc8a
    # print(np.array(list(itertools.combinations(np.arange(10), 3))).shape)<|MERGE_RESOLUTION|>--- conflicted
+++ resolved
@@ -16,8 +16,9 @@
         yield c
 
 
-def combinations(n, minsize, maxsize=None, astype="iterator", order=False,
-                 fill_value=-1):
+def combinations(
+    n, minsize, maxsize=None, astype="iterator", order=False, fill_value=-1
+):
     """Get combinations.
 
     Parameters
@@ -49,7 +50,7 @@
         iterators.append(_combinations(n, msize, order))
     iterators = itertools.chain(*tuple(iterators))
 
-    if astype == 'iterator':
+    if astype == "iterator":
         return iterators
 
     # _________________________________ ARRAYS ________________________________
@@ -62,30 +63,18 @@
         # prepare output
         combs = np.full((n_mults, maxsize), fill_value, dtype=int)
 
-<<<<<<< HEAD
-    if as_iterator:
-        return _combinations(n, k)
-    else:
-        combs = [c for c in _combinations(n, k)]
-        return jnp.asarray(combs) if as_jax else combs
-
-
-if __name__ == "__main__":
-    print(combinations(10, 5, as_iterator=False, order=True).shape)
-=======
         # fill the array
         for n_c, c in enumerate(iterators):
             combs[n_c, 0:len(c)] = c
 
     # jax conversion (f required)
-    if astype == 'jax':
+    if astype == "jax":
         combs = jnp.asarray(combs)
 
     return combs
 
 
-if __name__ == '__main__':
-    print(combinations(10, minsize=2, maxsize=None, astype='jax', order=False))
+if __name__ == "__main__":
+    print(combinations(10, minsize=2, maxsize=None, astype="jax", order=False))
 
->>>>>>> 5b70bc8a
     # print(np.array(list(itertools.combinations(np.arange(10), 3))).shape)