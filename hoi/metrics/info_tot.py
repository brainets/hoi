from functools import partial

import numpy as np

import jax
import jax.numpy as jnp

from hoi.metrics.base_hoi import HOIEstimator
from hoi.core.entropies import prepare_for_it
from hoi.core.mi import get_mi, compute_mi_comb
from hoi.utils.progressbar import get_pbar


class InfoTot(HOIEstimator):
    """Total information.

    The total information is the mutual information between set `S` and a
    variable `y`:

    .. math::

        InfoTot(S; Y) = I(x_{1}, ..., x_{n}; y)

    Parameters
    ----------
    x : array_like
        Standard NumPy arrays of shape (n_samples, n_features) or
        (n_samples, n_features, n_variables)
    y : array_like
        The feature of shape (n_samples,)
    multiplets : list | None
        List of multiplets to compute. Should be a list of multiplets, for
        example [(0, 1, 2), (2, 7, 8, 9)]. By default, all multiplets are
        going to be computed.
    """

    __name__ = "Total information"
    _encoding = True
    _positive = "info"
    _negative = "null"
    _symmetric = False

    def __init__(self, x, y, multiplets=None, verbose=None):
        HOIEstimator.__init__(
            self, x=x, y=y, multiplets=multiplets, verbose=verbose
        )

<<<<<<< HEAD
    def fit(self, minsize=1, maxsize=None, method="gcmi", **kwargs):
        """Compute total information.

        Parameters
        ----------
        minsize, maxsize : int | 1, None
            Minimum and maximum size of the multiplets. If minsize is 1,
            pairwise mutual information will be computed.
        method : {'gcmi'}
            Name of the method to compute mutual-information. Use either :

                * 'gcmi': gaussian copula MI [default]

=======
    def fit(
        self, minsize=2, maxsize=None, method="gc", samples=None, **kwargs
    ):
        """Compute RSI.

        Parameters
        ----------
        minsize, maxsize : int | 2, None
            Minimum and maximum size of the multiplets
        method : {'gc', 'binning', 'knn', 'kernel', callable}
            Name of the method to compute entropy. Use either :

                * 'gc': gaussian copula entropy [default]. See
                  :func:`hoi.core.entropy_gc`
                * 'gauss': gaussian entropy. See :func:`hoi.core.entropy_gauss`
                * 'binning': binning-based estimator of entropy. Note that to
                  use this estimator, the data have be to discretized. See
                  :func:`hoi.core.entropy_bin`
                * 'knn': k-nearest neighbor estimator. See
                  :func:`hoi.core.entropy_knn`
                * 'kernel': kernel-based estimator of entropy
                  see :func:`hoi.core.entropy_kernel`
                * A custom entropy estimator can be provided. It should be a
                  callable function written with Jax taking a single 2D input
                  of shape (n_features, n_samples) and returning a float.

        samples : np.ndarray
            List of samples to use to compute HOI. If None, all samples are
            going to be used.
>>>>>>> 80ff722e
        kwargs : dict | {}
            Additional arguments are sent to each MI function

        Returns
        -------
        hoi : array_like
            The NumPy array containing values of higher-rder interactions of
            shape (n_multiplets, n_variables)
        """
        # ________________________________ I/O ________________________________
        # check minsize and maxsize
        minsize, maxsize = self._check_minmax(max(minsize, 1), maxsize)

        # prepare the x for computing mi
        x, kwargs = prepare_for_it(self._x, method, samples=samples, **kwargs)
        x, y = self._split_xy(x)

        # prepare mi functions
        mi_fcn = jax.vmap(get_mi(method=method, **kwargs))
        compute_mi = partial(compute_mi_comb, mi=mi_fcn)

        # get multiplet indices and order
        h_idx, order = self.get_combinations(minsize, maxsize=maxsize)

        # get progress bar
        pbar = get_pbar(
            iterable=range(order.min(), order.max() + 1), leave=False
        )

        # _______________________________ HOI _________________________________
        offset = 0
        hoi = jnp.zeros((len(order), self.n_variables), dtype=jnp.float32)
        for msize in pbar:
            pbar.set_description(
                desc="Infotot order %s" % msize, refresh=False
            )

            # combinations of features
            _h_idx = h_idx[order == msize, 0:msize]

            # compute I({x_{1}, ..., x_{n}}; S)
            _, _hoi = jax.lax.scan(compute_mi, (x, y), _h_idx)

            # fill variables
            n_combs = _h_idx.shape[0]
            hoi = hoi.at[offset : offset + n_combs, :].set(_hoi)

            # updates
            offset += n_combs

        return np.asarray(hoi)<|MERGE_RESOLUTION|>--- conflicted
+++ resolved
@@ -45,30 +45,16 @@
             self, x=x, y=y, multiplets=multiplets, verbose=verbose
         )
 
-<<<<<<< HEAD
-    def fit(self, minsize=1, maxsize=None, method="gcmi", **kwargs):
-        """Compute total information.
+    def fit(
+        self, minsize=1, maxsize=None, method="gc", samples=None, **kwargs
+    ):
+        """Compute RSI.
 
         Parameters
         ----------
         minsize, maxsize : int | 1, None
             Minimum and maximum size of the multiplets. If minsize is 1,
             pairwise mutual information will be computed.
-        method : {'gcmi'}
-            Name of the method to compute mutual-information. Use either :
-
-                * 'gcmi': gaussian copula MI [default]
-
-=======
-    def fit(
-        self, minsize=2, maxsize=None, method="gc", samples=None, **kwargs
-    ):
-        """Compute RSI.
-
-        Parameters
-        ----------
-        minsize, maxsize : int | 2, None
-            Minimum and maximum size of the multiplets
         method : {'gc', 'binning', 'knn', 'kernel', callable}
             Name of the method to compute entropy. Use either :
 
@@ -89,7 +75,6 @@
         samples : np.ndarray
             List of samples to use to compute HOI. If None, all samples are
             going to be used.
->>>>>>> 80ff722e
         kwargs : dict | {}
             Additional arguments are sent to each MI function
 
