--- conflicted
+++ resolved
@@ -6,7 +6,6 @@
 from hoi.metrics.base_hoi import HOIEstimator
 
 logger = logging.getLogger("hoi")
-
 
 
 class GradientOinfo(HOIEstimator):
@@ -48,9 +47,7 @@
     __name__ = "Gradient O-Information"
 
     def __init__(self, x, y, multiplets=None, verbose=None):
-        HOIEstimator.__init__(
-            self, x=x, y=None, multiplets=multiplets, verbose=verbose
-        )
+        HOIEstimator.__init__(self, x, None, multiplets, verbose)
         self._oinf_tr = Oinfo(x, y=y, multiplets=multiplets, verbose=verbose)
         self._oinf_tf = Oinfo(x, multiplets=multiplets, verbose=verbose)
 
@@ -86,20 +83,12 @@
         self._order = self._oinf_tf._order
         self._keep = self._oinf_tf._keep
 
-<<<<<<< HEAD
-        # compute \Omega({X^{n}, y})
-        h_idx_2 = jnp.where(h_idx == -1, -2, h_idx)
-        _, hoi = jax.lax.scan(
-            pbar(compute_goinfo),
-            (h_x, h_idx[..., jnp.newaxis], order),
-            (jnp.arange(n_mult), h_idx_2[keep], order[keep]),
-=======
         # __________________________ TASK-RELATED _____________________________
         hoi_tr = self._oinf_tr.fit(
             minsize=self._oinf_tf.minsize + 1,
             maxsize=self._oinf_tf.maxsize + 1,
-            method=method, **kwargs
->>>>>>> 5b70bc8a
+            method=method,
+            **kwargs
         )
 
         return hoi_tr - hoi_tf
